--- conflicted
+++ resolved
@@ -19,13 +19,8 @@
         "build:ts": "tsc --build --verbose tsconfig.all.json",
         "build:package": "pnpm --recursive --workspace-concurrency=0 run package",
         "build:other": "pnpm --recursive --workspace-concurrency=0 run build",
-<<<<<<< HEAD
-        "package": "pnpm --recursive --workspace-concurrency=0 run package",
-        "build:release": "pnpm run clean && pnpm run build:ts && pnpm run package && pnpm run build:other",
-=======
         "build:clean": "pnpm run clean && pnpm run build",
->>>>>>> 2400a34e
-        "release": "pnpm run build:release && changeset publish && git push --follow-tags && git status",
+        "release": "pnpm run build:clean && changeset publish && git push --follow-tags && git status",
         "watch": "pnpm run watch:ts",
         "watch:ts": "tsc --build --verbose --watch tsconfig.all.json",
         "fmt": "prettier --write '{*,**/*}.{ts,tsx,js,jsx,json}'",
