--- conflicted
+++ resolved
@@ -30,12 +30,8 @@
         "assert": "npm:assert@^2.0.0",
         "@solana/wallet-adapter-base": "^0.9.1",
         "@solana/web3.js": "^1.20.0",
-<<<<<<< HEAD
+        "@toruslabs/solana-embed": "^0.1.0",
         "stream": "npm:stream-browserify@^3.0.0",
-        "@toruslabs/solana-embed": "^0.0.9",
-=======
-        "@toruslabs/solana-embed": "^0.1.0",
->>>>>>> 22de63c5
         "@types/keccak": "^3.0.1",
         "@types/readable-stream": "^2.3.11"
     }
