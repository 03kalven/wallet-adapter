{
    "name": "@solana/wallet-adapter-example",
    "version": "0.18.15-rc.2",
    "author": "Solana Maintainers <maintainers@solana.foundation>",
    "repository": "https://github.com/solana-labs/wallet-adapter",
    "license": "Apache-2.0",
    "engines": {
        "node": ">=16"
    },
    "publishConfig": {
        "access": "public"
    },
    "files": [
        "public",
        "src",
        ".editorconfig",
        ".eslintrc.json",
        ".gitignore",
        ".prettierignore",
        ".prettierrc",
        "LICENSE",
        "next.config.js",
        "next-env.d.ts",
        "package.json",
        "README.md",
        "tsconfig.json"
    ],
    "scripts": {
        "clean": "shx rm -rf .next .swc lib",
        "dev": "NODE_OPTIONS='--inspect' next dev",
        "build": "next build",
        "start": "next start",
        "lint": "next lint",
        "export": "next export"
    },
    "dependencies": {
        "@ant-design/icons": "^4.0.0",
        "@emotion/react": "^11.10.0",
        "@emotion/styled": "^11.10.0",
        "@mui/icons-material": "^5.8.4",
        "@mui/material": "^5.9.3",
        "@solana/wallet-adapter-ant-design": "^0.11.16-rc.2",
        "@solana/wallet-adapter-base": "^0.9.18",
<<<<<<< HEAD
        "@solana/wallet-adapter-material-ui": "^0.16.17-rc.2",
        "@solana/wallet-adapter-react": "^0.15.21-rc.3",
        "@solana/wallet-adapter-react-ui": "^0.9.19-rc.3",
        "@solana/wallet-adapter-wallets": "^0.19.2",
=======
        "@solana/wallet-adapter-material-ui": "^0.16.16",
        "@solana/wallet-adapter-react": "^0.15.20",
        "@solana/wallet-adapter-react-ui": "^0.9.18",
        "@solana/wallet-adapter-wallets": "^0.19.3",
>>>>>>> 2400a34e
        "@solana/web3.js": "^1.58.0",
        "antd": "^4.22.6",
        "bs58": "^4.0.1",
        "next": "^12.3.1",
<<<<<<< HEAD
        "notistack": "2.0.5",
=======
        "notistack": "^2.0.8",
>>>>>>> 2400a34e
        "react": "^18.0.0",
        "react-dom": "^18.0.0",
        "tweetnacl": "^1.0.3"
    },
    "devDependencies": {
        "@types/bs58": "^4.0.1",
        "@types/node-fetch": "^2.6.2",
        "@types/react": "^18.0.0",
        "@types/react-dom": "^18.0.0",
        "eslint": "^8.22.0",
        "eslint-config-next": "^12.2.5",
        "next-compose-plugins": "^2.2.1",
        "next-plugin-antd-less": "^1.8.0",
        "prettier": "^2.7.1",
        "shx": "^0.3.4",
        "typescript": "~4.7.4"
    }
}<|MERGE_RESOLUTION|>--- conflicted
+++ resolved
@@ -41,26 +41,15 @@
         "@mui/material": "^5.9.3",
         "@solana/wallet-adapter-ant-design": "^0.11.16-rc.2",
         "@solana/wallet-adapter-base": "^0.9.18",
-<<<<<<< HEAD
         "@solana/wallet-adapter-material-ui": "^0.16.17-rc.2",
         "@solana/wallet-adapter-react": "^0.15.21-rc.3",
         "@solana/wallet-adapter-react-ui": "^0.9.19-rc.3",
-        "@solana/wallet-adapter-wallets": "^0.19.2",
-=======
-        "@solana/wallet-adapter-material-ui": "^0.16.16",
-        "@solana/wallet-adapter-react": "^0.15.20",
-        "@solana/wallet-adapter-react-ui": "^0.9.18",
         "@solana/wallet-adapter-wallets": "^0.19.3",
->>>>>>> 2400a34e
         "@solana/web3.js": "^1.58.0",
         "antd": "^4.22.6",
         "bs58": "^4.0.1",
         "next": "^12.3.1",
-<<<<<<< HEAD
-        "notistack": "2.0.5",
-=======
         "notistack": "^2.0.8",
->>>>>>> 2400a34e
         "react": "^18.0.0",
         "react-dom": "^18.0.0",
         "tweetnacl": "^1.0.3"
